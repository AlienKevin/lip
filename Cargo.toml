[package]
name = "lip"
<<<<<<< HEAD
version = "7.0.2"
=======
version = "8.0.0"
>>>>>>> efad8917
authors = ["Kevin Li <kevinli020508@gmail.com>"]
edition = "2021"
description = "Lip provides powerful parser combinators for creating reusable and flexible parsers."
keywords = ["parser", "combinator", "functional"]
license = "MIT"
repository = "https://github.com/AlienKevin/lip"

[dependencies]
unicode-segmentation = "1.8.0"
unicode-width = "0.1.9"
xi-unicode = "0.3.0"
itertools = "0.10.3"

[dev-dependencies]
criterion = { version = "0.5", default-features = false }
partial_application = "0.2.1"

[[bench]]
name = "json"
harness = false

[profile.bench]
lto = true
codegen-units = 1
debug = true<|MERGE_RESOLUTION|>--- conflicted
+++ resolved
@@ -1,10 +1,6 @@
 [package]
 name = "lip"
-<<<<<<< HEAD
-version = "7.0.2"
-=======
 version = "8.0.0"
->>>>>>> efad8917
 authors = ["Kevin Li <kevinli020508@gmail.com>"]
 edition = "2021"
 description = "Lip provides powerful parser combinators for creating reusable and flexible parsers."
