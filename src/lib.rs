--- conflicted
+++ resolved
@@ -2760,7 +2760,6 @@
         to.col - from.col
     };
     let row_tag = row.to_string();
-<<<<<<< HEAD
     let row_tag_len = if row < source.lines().count() {
         (row + 1).to_string().len()
     } else {
@@ -2784,12 +2783,6 @@
     let error_report =
         prev_line + &error_line + "\n" + &error_pointer + "\n" + &next_line + "⚠️ " + &error_message;
     error_report
-=======
-    let row_tag_len = row_tag.len();
-    let error_line = row_tag + "| " + source.split('\n').collect::<Vec<&str>>()[row - 1];
-    let error_pointer = " ".repeat(col - 1 + row_tag_len + 2) + &"^".repeat(error_length);
-    error_line + "\n" + &error_pointer + "\n" + "⚠️ " + &error_message
->>>>>>> efad8917
 }
 
 fn update_state<'a, P, F>(parser: P, f: F) -> UpdateState<P, F>
